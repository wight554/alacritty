# Changelog
All notable changes to this project will be documented in this file.

The format is based on [Keep a Changelog](https://keepachangelog.com/en/1.0.0/),
and this project adheres to [Semantic Versioning](https://semver.org/spec/v2.0.0.html).

## [Unreleased]

### Packaging

- Minimum Rust version has been bumped to 1.34.0

### Added

- Block selection mode when Control is held while starting a selection
- Allow setting general window class on X11 using CLI or config (`window.class.general`)
- Config option `window.gtk_theme_variant` to set GTK theme variant
- Completions for `--class` and `-t` (short title)
- Change the mouse cursor when hovering over the message bar and its close button
- Support combined bold and italic text (with `font.bold_italic` to customize it)
- Support for Font Ligatures on Linux.

### Changed

- On Windows, query DirectWrite for recommended anti-aliasing settings

### Fixed

- GUI programs launched by Alacritty starting in the background on X11
- Text Cursor position when scrolling
- Performance issues while resizing Alacritty
- First unfullscreen action ignored on window launched in fullscreen mode
- The window is now filled with the background color before displaying
- Cells sometimes not getting cleared correctly
- X11 clipboard hanging when mime type is set
- On macOS, Alacritty will now fallback to Menlo if a font specified in the config cannot be loaded
- Debug ref tests are now written to disk regardless of shutdown method
- Cursor color setting with escape sequence
- Override default bindings with subset terminal mode match
- On Linux, respect fontconfig's `embeddedbitmap` configuration option
- Selecting trailing tab with semantic expansion
- URL parser incorrectly handling Markdown URLs and angled brackets
- Intermediate bytes of CSI sequences not checked
- Wayland clipboard integration
- Use text mouse cursor when mouse mode is temporarily disabled with shift
<<<<<<< HEAD
- Background always opaque on Linux
- Skipping redraws on PTY update
- Not redrawing while resizing on Windows/macOS
- Decorations `none` launching an invisible window
=======
- Remove URL styles when selecting text
>>>>>>> d2aeb1ac

## 0.3.3

### Packaging

- Add appstream metadata, located at /extra/linux/io.alacritty.Alacritty.xml
- The xclip dependency has been removed
- On macOS, Alacritty now requests NSSystemAdministrationUsageDescription to
   avoid permission failures
- Minimum Rust version has been bumped to 1.32.0

### Added

- Added ToggleFullscreen action
- On macOS, there's a ToggleSimpleFullscreen action which allows switching to
    fullscreen without occupying another space
- A new window option `window.startup_mode` which controls how the window is created
- `_NET_WM_ICON` property is set on X11 now, allowing for WMs to show icons in titlebars
- Current Git commit hash to `alacritty --version`
- Config options `window.title` and `window.class`
- Config option `working_directory`
- Config group `debug` with the options `debug.log_level`, `debug.print_events`
    and `debug.ref_test`
- Select until next matching bracket when double-clicking a bracket
- Added foreground/background escape code request sequences
- Escape sequences now support 1, 3, and 4 digit hex colors

### Changed

- On Windows, Alacritty will now use the native DirectWrite font API
- The `start_maximized` window option is now `startup_mode: Maximized`
- Cells with identical foreground and background will now show their text upon selection/inversion
- Default Window padding to 0x0
- Moved config option `render_timer` and `persistent_logging` to the `debug` group
- When the cursor is in the selection, it will be inverted again, making it visible

### Fixed

- Double-width characters in URLs only being highlit on the left half
- PTY size not getting updated when message bar is shown
- Text Cursor disappearing
- Incorrect positioning of zero-width characters over double-width characters
- Mouse mode generating events when the cell has not changed
- Selections not automatically expanding across double-width characters
- On macOS, automatic graphics switching has been enabled again
- Text getting recognized as URLs without slashes separating the scheme
- URL parser dropping trailing slashes from valid URLs
- UTF-8 BOM skipped when reading config file
- Terminfo backspace escape sequence (`kbs`)

### Removed

- Deprecated `mouse.faux_scrollback_lines` config field
- Deprecated `custom_cursor_colors` config field
- Deprecated `hide_cursor_when_typing` config field
- Deprecated `cursor_style` config field
- Deprecated `unfocused_hollow_cursor` config field
- Deprecated `dimensions` config field

## Version 0.3.2

### Fixed

- Panic on startup when using Conpty on Windows

## Version 0.3.1

### Added

- Added ScrollLineUp and ScrollLineDown actions for scrolling line by line
- Native clipboard support on X11 and Wayland

### Changed

- Alacritty now has a fixed minimum supported Rust version of 1.31.0

### Fixed

- Reset scrolling region when the RIS escape sequence is received
- Subprocess spawning on macos
- Unnecessary resize at startup
- Text getting blurry after live-reloading shaders with padding active
- Resize events are not send to the shell anymore if dimensions haven't changed
- Minor performance issues with underline and strikeout checks
- Rare bug which would extend underline and strikeout beyond the end of line
- Cursors not spanning two lines when over double-width characters
- Incorrect cursor dimensions if the font offset isn't `0`

## Version 0.3.0

### Packaging

- On Linux, the .desktop file now uses `Alacritty` as icon name, which can be
    found at `extra/logo/alacritty-term.svg`

### Added

- MSI installer for Windows is now available
- New default key bindings Alt+Home, Alt+End, Alt+PageUp and Alt+PageDown
- Dynamic title support on Windows
- Ability to specify starting position with the `--position` flag
- New configuration field `window.position` allows specifying the starting position
- Added the ability to change the selection color
- Text will reflow instead of truncating when resizing Alacritty
- Underline text and change cursor when hovering over URLs with required modifiers pressed

### Changed

- Clicking on non-alphabetical characters in front of URLs will no longer open them
- Command keybindings on Windows will no longer open new cmd.exe console windows
- On macOS, automatic graphics switching has been temporarily disabled due to a macos bug

### Fixed

- Fix panic which could occur when quitting Alacritty on Windows if using the Conpty backend
- Automatic copying of selection to clipboard when mouse is released outside of Alacritty
- Scrollback history live reload only working when shrinking lines
- Crash when decreasing scrollback history in config while scrolled in history
- Resetting the terminal while in the alt screen will no longer disable scrollback
- Cursor jumping around when leaving alt screen while not in the alt screen
- Text lingering around when resetting while scrolled up in the history
- Terminfo support for extended capabilities
- Allow mouse presses and beginning of mouse selection in padding
- Windows: Conpty backend could close immediately on startup in certain situations
- FreeBSD: SpawnNewInstance will now open new instances in the shell's current
    working directory as long as linprocfs(5) is mounted on `/compat/linux/proc`
- Fix lingering Alacritty window after child process has exited
- Growing the terminal while scrolled up will no longer move the content down
- Support for alternate keyboard layouts on macOS
- Slow startup time on some X11 systems
- The AltGr key no longer sends escapes (like Alt)
- Fixes increase/decrease font-size keybindings on international keyboards
- On Wayland, the `--title` flag will set the Window title now
- Parsing issues with URLs starting in the first or ending in the last column
- URLs stopping at double-width characters
- Fix `start_maximized` option on X11
- Error when parsing URLs ending with Unicode outside of the ascii range
- On Windows, focusing a Window will no longer start a selection

## Version 0.2.9

### Changed

- Accept fonts which are smaller in width or height than a single pixel

### Fixed

- Incorrect font spacing after moving Alacritty between displays

## Version 0.2.8

### Added

- Window class on Wayland is set to `Alacritty` by default
- Log file location is stored in the `ALACRITTY_LOG` environment variable
- Close button has been added to the error/warning messages

### Changed

- Improve scrolling accuracy with devices sending fractional updates (like touchpads)
- `scrolling.multiplier` now affects normal scrolling with touchpads
- Error/Warning bar doesn't overwrite the terminal anymore
- Full error/warning messages are displayed
- Config error messages are automatically removed when the config is fixed
- Scroll history on Shift+PgUp/PgDown when scrollback history is available

### Fixed

- Resolved off-by-one issue with erasing characters in the last column
- Excessive polling every 100ms with `live_config_reload` enabled
- Unicode characters at the beginning of URLs are now properly ignored
- Remove error message when reloading an empty config
- Allow disabling URL launching by setting the value of `mouse.url.launcher` to `None`
- Corrected the `window.decorations` config documentation for macOS
- Fix IME position on HiDPI displays
- URLs not opening while terminal is scrolled
- Reliably remove log file when Alacritty is closed and persistent logging is disabled
- Remove selections when clearing the screen partially (scrolling horizontally in less)
- Crash/Freeze when shrinking the font size too far
- Documentation of the `--dimensions` flag have been updated to display the correct default

### Removed

- `clear` doesn't remove error/warning messages anymore

## Version 0.2.7

### Fixed

- Crash when trying to start Alacritty on Windows

## Version 0.2.6

### Added

- New `alt_send_esc` option for controlling if alt key should send escape sequences

### Changed

- All options in the configuration file are now optional

### Removed

- Windows and macOS configuration files (`alacritty.yml` is now platform independent)

### Fixed

- Replaced `Command` with `Super` in the Linux and Windows config documentation
- Prevent semantic and line selection from starting with the right or middle mouse button
- Prevent Alacritty from crashing when started on a system without any free space
- Resolve issue with high CPU usage after moving Alacritty between displays
- Characters will no longer be deleted when using ncurses with the hard tab optimization
- Crash on non-linux operating systems when using the `SpawnNewInstance` action

## Version 0.2.5

### Added

- New configuration field `visual_bell.color` allows changing the visual bell color
- Crashes on Windows are now also reported with a popup in addition to stderr
- Windows: New configuration field `enable_experimental_conpty_backend` which enables support
    for the Pseudoconsole API (ConPTY) added in Windows 10 October 2018 (1809) update
- New mouse and key action `SpawnNewInstance` for launching another instance of Alacritty

### Changed

- Log messages are now consistent in style, and some have been removed
- Windows configuration location has been moved from %USERPROFILE%\alacritty.yml
    to %APPDATA%\alacritty\alacritty.yml
- Windows default shell is now PowerShell instead of cmd
- URL schemes have been limited to http, https, mailto, news, file, git, ssh and ftp

### Fixed

- Fix color issue in ncurses programs by updating terminfo pairs from 0x10000 to 0x7FFF
- Fix panic after quitting Alacritty on macOS
- Tabs are no longer replaced by spaces when copying them to the clipboard
- Alt modifier is no longer sent separately from the modified key
- Various Windows issues, like color support and performance, through the new ConPTY
- Fixed rendering non default mouse cursors in terminal mouse mode (linux)
- Fix the `Copy` `mouse_bindings` action ([#1963](https://github.com/jwilm/alacritty/issues/1963))
- URLs are only launched when left-clicking
- Removal of extra characters (like `,`) at the end of URLs has been improved
- Single quotes (`'`) are removed from URLs when there is no matching opening quote
- Precompiled binaries now work with macOS versions before 10.13 (10.11 and above)

## Version 0.2.4

### Added

- Option for evenly spreading extra padding around the terminal (`window.dynamic_padding`)
- Option for maximizing alacritty on start (`window.start_maximized`)
- Display notice about errors and warnings inside Alacritty
- Log all messages to both stderr and a log file in the system's temporary directory
- New configuration option `persistent_logging` and CLI flag `--persistent-logging`,
    for keeping the log file after closing Alacritty
- `ClearLogNotice` action for removing the warning and error message
- Terminal bells on macOS will now request the user's attention in the window
- Alacritty now requests privacy permissions on macOS

### Changed

- Extra padding is not evenly spread around the terminal by default anymore
- When the config file is empty, Alacritty now logs an info instead of an error message

### Fixed

- Fixed a bad type conversion which could cause underflow on a window resize
- Alacritty now spawns a login shell on macOS, as with Terminal.app and iTerm2
- Fixed zombie processes sticking around after launching URLs
- Zero-width characters are now properly rendered without progressing the cursor

## Version 0.2.3

### Fixed

- Mouse cursor alignment issues and truncated last line caused by incorrect padding calculations

## Version 0.2.2

### Added

- Add support for Windows
- Add terminfo capabilities advertising support for changing the window title
- Allow using scancodes in the key_bindings section
- When `mouse.url.launcher` is set, clicking on URLs will now open them with the specified program
- New `mouse.url.modifiers` option to specify keyboard modifiers for opening URLs on click
- Binaries for macOS, Windows and Debian-based systems are now published with GitHub releases
- The keys F16-F24 have been added as options for key bindings
- DEB file adds Alacritty as option to `update-alternatives --config x-terminal-emulator`

### Changed

- The `colors.cursor.text` and `colors.cursor.cursor` fields are optional now
- Moved `cursor_style` to `cursor.style`
- Moved `unfocused_hollow_cursor` to `cursor.unfocused_hollow`
- Moved `hide_cursor_when_typing` to `mouse.hide_when_typing`
- Mouse bindings now ignore additional modifiers
- Extra padding is now spread evenly around the terminal grid
- DEB file installs to `usr/bin` instead of `usr/local/bin`

### Removed

- The `custom_cursor_colors` config field was deleted, remove the `colors.cursor.*` options
  to achieve the same behavior as setting it to `false`
- The `scale_with_dpi` configuration value has been removed, on Linux the env
    variable `WINIT_HIDPI_FACTOR=1` can be set instead to disable DPI scaling

### Fixed

- Fixed erroneous results when using the `indexed_colors` config option
- Fixed rendering cursors other than rectangular with the RustType backend
- Selection memory leak and glitches in the alternate screen buffer
- Invalid default configuration on macOS and Linux
- Middle mouse pasting if mouse mode is enabled
- Selections now properly update as you scroll the scrollback buffer while selecting
- NUL character at the end of window titles
- DPI Scaling when moving windows across monitors
- On macOS, issues with Command-[KEY] and Control-Tab keybindings have been fixed
- Incorrect number of columns/lines when using the `window.dimensions` option
- On Wayland, windows will no longer be spawned outside of the visible region
- Resizing of windows without decorations
- On Wayland, key repetition works again
- On macOS, Alacritty will now use the integrated GPU again when available
- On Linux, the `WINIT_HIDPI_FACTOR` environment variable can be set from the config now

## Version 0.2.1

### Added

- Implement the `hidden` escape sequence (`echo -e "\e[8mTEST"`)
- Add support for macOS systemwide dark mode
- Set the environment variable `COLORTERM="truecolor"` to advertise 24-bit color support
- On macOS, there are two new values for the config option `window.decorations`:
    - `transparent` - This makes the title bar transparent and allows the
        viewport to extend to the top of the window.
    - `buttonless` - Similar to transparent but also removed the buttons.
- Add support for changing the colors from 16 to 256 in the `indexed_colors` config section
- Add `save_to_clipboard` configuration option for copying selected text to the system clipboard
- New terminfo entry, `alacritty-direct`, that advertises 24-bit color support
- Add support for CSI sequences Cursor Next Line (`\e[nE`) and Cursor Previous Line (`\e[nF`)

### Changed

- Inverse/Selection color is now modelled after XTerm/VTE instead of URxvt to improve consistency
- First click on unfocused Alacritty windows is no longer ignored on platforms other than macOS
- Reduce memory usage significantly by only initializing part of the scrollback buffer at startup
- The `alacritty` terminfo entry no longer requires the `xterm` definition to be
  present on the system
- The default `TERM` value is no longer static; the `alacritty` entry is used if
  available, otherwise the `xterm-256color` entry is used instead

### Removed

- The terminfo entry `alacritty-256color`. It is replaced by the `alacritty`
  entry (which also advertises 256 colors)

### Fixed

- Rendering now occurs without the terminal locked which improves performance
- Clear screen properly before rendering of content to prevent various graphical glitches
- Fix build failure on 32-bit systems
- Windows started as unfocused now show the hollow cursor if the setting is enabled
- Empty lines in selections are now properly copied to the clipboard
- Selection start point lagging behind initial cursor position
- Rendering of selections which start above the visible area and end below it

### Deprecated

- The config option `window.decorations` should now use `full` or `none` instead
  of `true` or `false`, respectively.

### Security

- Bracketed paste mode now filters escape sequences beginning with \x1b

## Version 0.2.0

### Added

- Add a scrollback history buffer (10_000 lines by default)
- CHANGELOG has been added for documenting relevant user-facing changes
- Add `ClearHistory` key binding action and the `Erase Saved Lines` control sequence
- When growing the window height, Alacritty will now try to load additional lines out of the
  scrollback history
- Support the dim foreground color (`echo -e '\033[2mDimmed Text'`)
- Add support for the LCD-V pixel mode (vertical screens)
- Pressing enter on the numpad should now insert a newline
- The mouse bindings now support keyboard modifiers (shift/ctrl/alt/super)
- Add support for the bright foreground color
- Support for setting foreground, background colors in one escape sequence

### Changed

- Multiple key/mouse bindings for a single key will now all be executed instead of picking one and
  ignoring the rest
- Improve text scrolling performance (affects applications like `yes`, not scrolling the history)

### Fixed

- Clear the visible region when the RIS escape sequence (`echo -ne '\033c'`) is received
- Prevent logger from crashing Alacritty when stdout/stderr is not available
- Fix a crash when sending the IL escape sequence with a large number of lines<|MERGE_RESOLUTION|>--- conflicted
+++ resolved
@@ -43,14 +43,11 @@
 - Intermediate bytes of CSI sequences not checked
 - Wayland clipboard integration
 - Use text mouse cursor when mouse mode is temporarily disabled with shift
-<<<<<<< HEAD
 - Background always opaque on Linux
 - Skipping redraws on PTY update
 - Not redrawing while resizing on Windows/macOS
 - Decorations `none` launching an invisible window
-=======
 - Remove URL styles when selecting text
->>>>>>> d2aeb1ac
 
 ## 0.3.3
 
