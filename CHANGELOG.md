# Changelog
All notable changes to this project will be documented in this file.

The format is based on [Keep a Changelog](https://keepachangelog.com/en/1.0.0/),
and this project adheres to [Semantic Versioning](https://semver.org/spec/v2.0.0.html).

## [Unreleased]

### Packaging

- Minimum Rust version has been bumped to 1.36.0

### Added

- Block selection mode when Control is held while starting a selection
- Allow setting general window class on X11 using CLI or config (`window.class.general`)
- Config option `window.gtk_theme_variant` to set GTK theme variant
- Completions for `--class` and `-t` (short title)
- Change the mouse cursor when hovering over the message bar and its close button
- Support combined bold and italic text (with `font.bold_italic` to customize it)
- Extra bindings for F13-F20
- Terminal escape bindings with combined modifiers
- Bindings for ScrollToTop and ScrollToBottom actions

### Changed

- On Windows, query DirectWrite for recommended anti-aliasing settings

### Fixed

- GUI programs launched by Alacritty starting in the background on X11
- Text Cursor position when scrolling
- Performance issues while resizing Alacritty
- First unfullscreen action ignored on window launched in fullscreen mode
- The window is now filled with the background color before displaying
- Cells sometimes not getting cleared correctly
- X11 clipboard hanging when mime type is set
- On macOS, Alacritty will now fallback to Menlo if a font specified in the config cannot be loaded
- Debug ref tests are now written to disk regardless of shutdown method
- Cursor color setting with escape sequence
- Override default bindings with subset terminal mode match
- On Linux, respect fontconfig's `embeddedbitmap` configuration option
- Selecting trailing tab with semantic expansion
- URL parser incorrectly handling Markdown URLs and angled brackets
- Intermediate bytes of CSI sequences not checked
- Wayland clipboard integration
- Use text mouse cursor when mouse mode is temporarily disabled with shift
- Wayland primary selection clipboard not storing text when selection is stopped outside of the window
- Block URL highlight while a selection is active
<<<<<<< HEAD
- Bindings for Alt + F1-F12

### Removed

- Bindings for Super/Command + F1-F12
=======
- Background always opaque on X11
- Skipping redraws on PTY update
- Not redrawing while resizing on Windows/macOS
- Decorations `none` launching an invisible window
>>>>>>> 85a9f763

## 0.3.3

### Packaging

- Add appstream metadata, located at /extra/linux/io.alacritty.Alacritty.xml
- The xclip dependency has been removed
- On macOS, Alacritty now requests NSSystemAdministrationUsageDescription to
   avoid permission failures
- Minimum Rust version has been bumped to 1.32.0

### Added

- Added ToggleFullscreen action
- On macOS, there's a ToggleSimpleFullscreen action which allows switching to
    fullscreen without occupying another space
- A new window option `window.startup_mode` which controls how the window is created
- `_NET_WM_ICON` property is set on X11 now, allowing for WMs to show icons in titlebars
- Current Git commit hash to `alacritty --version`
- Config options `window.title` and `window.class`
- Config option `working_directory`
- Config group `debug` with the options `debug.log_level`, `debug.print_events`
    and `debug.ref_test`
- Select until next matching bracket when double-clicking a bracket
- Added foreground/background escape code request sequences
- Escape sequences now support 1, 3, and 4 digit hex colors

### Changed

- On Windows, Alacritty will now use the native DirectWrite font API
- The `start_maximized` window option is now `startup_mode: Maximized`
- Cells with identical foreground and background will now show their text upon selection/inversion
- Default Window padding to 0x0
- Moved config option `render_timer` and `persistent_logging` to the `debug` group
- When the cursor is in the selection, it will be inverted again, making it visible

### Fixed

- Double-width characters in URLs only being highlit on the left half
- PTY size not getting updated when message bar is shown
- Text Cursor disappearing
- Incorrect positioning of zero-width characters over double-width characters
- Mouse mode generating events when the cell has not changed
- Selections not automatically expanding across double-width characters
- On macOS, automatic graphics switching has been enabled again
- Text getting recognized as URLs without slashes separating the scheme
- URL parser dropping trailing slashes from valid URLs
- UTF-8 BOM skipped when reading config file
- Terminfo backspace escape sequence (`kbs`)

### Removed

- Deprecated `mouse.faux_scrollback_lines` config field
- Deprecated `custom_cursor_colors` config field
- Deprecated `hide_cursor_when_typing` config field
- Deprecated `cursor_style` config field
- Deprecated `unfocused_hollow_cursor` config field
- Deprecated `dimensions` config field

## Version 0.3.2

### Fixed

- Panic on startup when using Conpty on Windows

## Version 0.3.1

### Added

- Added ScrollLineUp and ScrollLineDown actions for scrolling line by line
- Native clipboard support on X11 and Wayland

### Changed

- Alacritty now has a fixed minimum supported Rust version of 1.31.0

### Fixed

- Reset scrolling region when the RIS escape sequence is received
- Subprocess spawning on macos
- Unnecessary resize at startup
- Text getting blurry after live-reloading shaders with padding active
- Resize events are not send to the shell anymore if dimensions haven't changed
- Minor performance issues with underline and strikeout checks
- Rare bug which would extend underline and strikeout beyond the end of line
- Cursors not spanning two lines when over double-width characters
- Incorrect cursor dimensions if the font offset isn't `0`

## Version 0.3.0

### Packaging

- On Linux, the .desktop file now uses `Alacritty` as icon name, which can be
    found at `extra/logo/alacritty-term.svg`

### Added

- MSI installer for Windows is now available
- New default key bindings Alt+Home, Alt+End, Alt+PageUp and Alt+PageDown
- Dynamic title support on Windows
- Ability to specify starting position with the `--position` flag
- New configuration field `window.position` allows specifying the starting position
- Added the ability to change the selection color
- Text will reflow instead of truncating when resizing Alacritty
- Underline text and change cursor when hovering over URLs with required modifiers pressed

### Changed

- Clicking on non-alphabetical characters in front of URLs will no longer open them
- Command keybindings on Windows will no longer open new cmd.exe console windows
- On macOS, automatic graphics switching has been temporarily disabled due to a macos bug

### Fixed

- Fix panic which could occur when quitting Alacritty on Windows if using the Conpty backend
- Automatic copying of selection to clipboard when mouse is released outside of Alacritty
- Scrollback history live reload only working when shrinking lines
- Crash when decreasing scrollback history in config while scrolled in history
- Resetting the terminal while in the alt screen will no longer disable scrollback
- Cursor jumping around when leaving alt screen while not in the alt screen
- Text lingering around when resetting while scrolled up in the history
- Terminfo support for extended capabilities
- Allow mouse presses and beginning of mouse selection in padding
- Windows: Conpty backend could close immediately on startup in certain situations
- FreeBSD: SpawnNewInstance will now open new instances in the shell's current
    working directory as long as linprocfs(5) is mounted on `/compat/linux/proc`
- Fix lingering Alacritty window after child process has exited
- Growing the terminal while scrolled up will no longer move the content down
- Support for alternate keyboard layouts on macOS
- Slow startup time on some X11 systems
- The AltGr key no longer sends escapes (like Alt)
- Fixes increase/decrease font-size keybindings on international keyboards
- On Wayland, the `--title` flag will set the Window title now
- Parsing issues with URLs starting in the first or ending in the last column
- URLs stopping at double-width characters
- Fix `start_maximized` option on X11
- Error when parsing URLs ending with Unicode outside of the ascii range
- On Windows, focusing a Window will no longer start a selection

## Version 0.2.9

### Changed

- Accept fonts which are smaller in width or height than a single pixel

### Fixed

- Incorrect font spacing after moving Alacritty between displays

## Version 0.2.8

### Added

- Window class on Wayland is set to `Alacritty` by default
- Log file location is stored in the `ALACRITTY_LOG` environment variable
- Close button has been added to the error/warning messages

### Changed

- Improve scrolling accuracy with devices sending fractional updates (like touchpads)
- `scrolling.multiplier` now affects normal scrolling with touchpads
- Error/Warning bar doesn't overwrite the terminal anymore
- Full error/warning messages are displayed
- Config error messages are automatically removed when the config is fixed
- Scroll history on Shift+PgUp/PgDown when scrollback history is available

### Fixed

- Resolved off-by-one issue with erasing characters in the last column
- Excessive polling every 100ms with `live_config_reload` enabled
- Unicode characters at the beginning of URLs are now properly ignored
- Remove error message when reloading an empty config
- Allow disabling URL launching by setting the value of `mouse.url.launcher` to `None`
- Corrected the `window.decorations` config documentation for macOS
- Fix IME position on HiDPI displays
- URLs not opening while terminal is scrolled
- Reliably remove log file when Alacritty is closed and persistent logging is disabled
- Remove selections when clearing the screen partially (scrolling horizontally in less)
- Crash/Freeze when shrinking the font size too far
- Documentation of the `--dimensions` flag have been updated to display the correct default

### Removed

- `clear` doesn't remove error/warning messages anymore

## Version 0.2.7

### Fixed

- Crash when trying to start Alacritty on Windows

## Version 0.2.6

### Added

- New `alt_send_esc` option for controlling if alt key should send escape sequences

### Changed

- All options in the configuration file are now optional

### Removed

- Windows and macOS configuration files (`alacritty.yml` is now platform independent)

### Fixed

- Replaced `Command` with `Super` in the Linux and Windows config documentation
- Prevent semantic and line selection from starting with the right or middle mouse button
- Prevent Alacritty from crashing when started on a system without any free space
- Resolve issue with high CPU usage after moving Alacritty between displays
- Characters will no longer be deleted when using ncurses with the hard tab optimization
- Crash on non-linux operating systems when using the `SpawnNewInstance` action

## Version 0.2.5

### Added

- New configuration field `visual_bell.color` allows changing the visual bell color
- Crashes on Windows are now also reported with a popup in addition to stderr
- Windows: New configuration field `enable_experimental_conpty_backend` which enables support
    for the Pseudoconsole API (ConPTY) added in Windows 10 October 2018 (1809) update
- New mouse and key action `SpawnNewInstance` for launching another instance of Alacritty

### Changed

- Log messages are now consistent in style, and some have been removed
- Windows configuration location has been moved from %USERPROFILE%\alacritty.yml
    to %APPDATA%\alacritty\alacritty.yml
- Windows default shell is now PowerShell instead of cmd
- URL schemes have been limited to http, https, mailto, news, file, git, ssh and ftp

### Fixed

- Fix color issue in ncurses programs by updating terminfo pairs from 0x10000 to 0x7FFF
- Fix panic after quitting Alacritty on macOS
- Tabs are no longer replaced by spaces when copying them to the clipboard
- Alt modifier is no longer sent separately from the modified key
- Various Windows issues, like color support and performance, through the new ConPTY
- Fixed rendering non default mouse cursors in terminal mouse mode (linux)
- Fix the `Copy` `mouse_bindings` action ([#1963](https://github.com/jwilm/alacritty/issues/1963))
- URLs are only launched when left-clicking
- Removal of extra characters (like `,`) at the end of URLs has been improved
- Single quotes (`'`) are removed from URLs when there is no matching opening quote
- Precompiled binaries now work with macOS versions before 10.13 (10.11 and above)

## Version 0.2.4

### Added

- Option for evenly spreading extra padding around the terminal (`window.dynamic_padding`)
- Option for maximizing alacritty on start (`window.start_maximized`)
- Display notice about errors and warnings inside Alacritty
- Log all messages to both stderr and a log file in the system's temporary directory
- New configuration option `persistent_logging` and CLI flag `--persistent-logging`,
    for keeping the log file after closing Alacritty
- `ClearLogNotice` action for removing the warning and error message
- Terminal bells on macOS will now request the user's attention in the window
- Alacritty now requests privacy permissions on macOS

### Changed

- Extra padding is not evenly spread around the terminal by default anymore
- When the config file is empty, Alacritty now logs an info instead of an error message

### Fixed

- Fixed a bad type conversion which could cause underflow on a window resize
- Alacritty now spawns a login shell on macOS, as with Terminal.app and iTerm2
- Fixed zombie processes sticking around after launching URLs
- Zero-width characters are now properly rendered without progressing the cursor

## Version 0.2.3

### Fixed

- Mouse cursor alignment issues and truncated last line caused by incorrect padding calculations

## Version 0.2.2

### Added

- Add support for Windows
- Add terminfo capabilities advertising support for changing the window title
- Allow using scancodes in the key_bindings section
- When `mouse.url.launcher` is set, clicking on URLs will now open them with the specified program
- New `mouse.url.modifiers` option to specify keyboard modifiers for opening URLs on click
- Binaries for macOS, Windows and Debian-based systems are now published with GitHub releases
- The keys F16-F24 have been added as options for key bindings
- DEB file adds Alacritty as option to `update-alternatives --config x-terminal-emulator`

### Changed

- The `colors.cursor.text` and `colors.cursor.cursor` fields are optional now
- Moved `cursor_style` to `cursor.style`
- Moved `unfocused_hollow_cursor` to `cursor.unfocused_hollow`
- Moved `hide_cursor_when_typing` to `mouse.hide_when_typing`
- Mouse bindings now ignore additional modifiers
- Extra padding is now spread evenly around the terminal grid
- DEB file installs to `usr/bin` instead of `usr/local/bin`

### Removed

- The `custom_cursor_colors` config field was deleted, remove the `colors.cursor.*` options
  to achieve the same behavior as setting it to `false`
- The `scale_with_dpi` configuration value has been removed, on Linux the env
    variable `WINIT_HIDPI_FACTOR=1` can be set instead to disable DPI scaling

### Fixed

- Fixed erroneous results when using the `indexed_colors` config option
- Fixed rendering cursors other than rectangular with the RustType backend
- Selection memory leak and glitches in the alternate screen buffer
- Invalid default configuration on macOS and Linux
- Middle mouse pasting if mouse mode is enabled
- Selections now properly update as you scroll the scrollback buffer while selecting
- NUL character at the end of window titles
- DPI Scaling when moving windows across monitors
- On macOS, issues with Command-[KEY] and Control-Tab keybindings have been fixed
- Incorrect number of columns/lines when using the `window.dimensions` option
- On Wayland, windows will no longer be spawned outside of the visible region
- Resizing of windows without decorations
- On Wayland, key repetition works again
- On macOS, Alacritty will now use the integrated GPU again when available
- On Linux, the `WINIT_HIDPI_FACTOR` environment variable can be set from the config now

## Version 0.2.1

### Added

- Implement the `hidden` escape sequence (`echo -e "\e[8mTEST"`)
- Add support for macOS systemwide dark mode
- Set the environment variable `COLORTERM="truecolor"` to advertise 24-bit color support
- On macOS, there are two new values for the config option `window.decorations`:
    - `transparent` - This makes the title bar transparent and allows the
        viewport to extend to the top of the window.
    - `buttonless` - Similar to transparent but also removed the buttons.
- Add support for changing the colors from 16 to 256 in the `indexed_colors` config section
- Add `save_to_clipboard` configuration option for copying selected text to the system clipboard
- New terminfo entry, `alacritty-direct`, that advertises 24-bit color support
- Add support for CSI sequences Cursor Next Line (`\e[nE`) and Cursor Previous Line (`\e[nF`)

### Changed

- Inverse/Selection color is now modelled after XTerm/VTE instead of URxvt to improve consistency
- First click on unfocused Alacritty windows is no longer ignored on platforms other than macOS
- Reduce memory usage significantly by only initializing part of the scrollback buffer at startup
- The `alacritty` terminfo entry no longer requires the `xterm` definition to be
  present on the system
- The default `TERM` value is no longer static; the `alacritty` entry is used if
  available, otherwise the `xterm-256color` entry is used instead

### Removed

- The terminfo entry `alacritty-256color`. It is replaced by the `alacritty`
  entry (which also advertises 256 colors)

### Fixed

- Rendering now occurs without the terminal locked which improves performance
- Clear screen properly before rendering of content to prevent various graphical glitches
- Fix build failure on 32-bit systems
- Windows started as unfocused now show the hollow cursor if the setting is enabled
- Empty lines in selections are now properly copied to the clipboard
- Selection start point lagging behind initial cursor position
- Rendering of selections which start above the visible area and end below it

### Deprecated

- The config option `window.decorations` should now use `full` or `none` instead
  of `true` or `false`, respectively.

### Security

- Bracketed paste mode now filters escape sequences beginning with \x1b

## Version 0.2.0

### Added

- Add a scrollback history buffer (10_000 lines by default)
- CHANGELOG has been added for documenting relevant user-facing changes
- Add `ClearHistory` key binding action and the `Erase Saved Lines` control sequence
- When growing the window height, Alacritty will now try to load additional lines out of the
  scrollback history
- Support the dim foreground color (`echo -e '\033[2mDimmed Text'`)
- Add support for the LCD-V pixel mode (vertical screens)
- Pressing enter on the numpad should now insert a newline
- The mouse bindings now support keyboard modifiers (shift/ctrl/alt/super)
- Add support for the bright foreground color
- Support for setting foreground, background colors in one escape sequence

### Changed

- Multiple key/mouse bindings for a single key will now all be executed instead of picking one and
  ignoring the rest
- Improve text scrolling performance (affects applications like `yes`, not scrolling the history)

### Fixed

- Clear the visible region when the RIS escape sequence (`echo -ne '\033c'`) is received
- Prevent logger from crashing Alacritty when stdout/stderr is not available
- Fix a crash when sending the IL escape sequence with a large number of lines<|MERGE_RESOLUTION|>--- conflicted
+++ resolved
@@ -47,18 +47,15 @@
 - Use text mouse cursor when mouse mode is temporarily disabled with shift
 - Wayland primary selection clipboard not storing text when selection is stopped outside of the window
 - Block URL highlight while a selection is active
-<<<<<<< HEAD
 - Bindings for Alt + F1-F12
-
-### Removed
-
-- Bindings for Super/Command + F1-F12
-=======
 - Background always opaque on X11
 - Skipping redraws on PTY update
 - Not redrawing while resizing on Windows/macOS
 - Decorations `none` launching an invisible window
->>>>>>> 85a9f763
+
+### Removed
+
+- Bindings for Super/Command + F1-F12
 
 ## 0.3.3
 
