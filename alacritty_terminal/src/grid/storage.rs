use std::ops::{Index, IndexMut};
use std::vec::Drain;
use std::fmt;

use static_assertions::assert_eq_size;

use super::Row;
use crate::index::Line;

/// Maximum number of invisible lines before buffer is resized
const TRUNCATE_STEP: usize = 100;

/// An optimized ring buffer for fast indexing and rotation
///
/// The [`Storage::rotate`] and [`Storage::rotate_up`] functions are fast
/// modular additions on the internal `zero` field. As compared with
/// [`slice::rotate_left`] which must rearrange items in memory.
///
/// As a consequence, both [`Index`] and [`IndexMut`] are reimplemented for this
/// type to account for the zeroth element not always being at the start of the
/// allocation.
///
/// Because certain [`Vec`] operations are no longer valid on this type, no
/// [`Deref`](std::ops::Deref) implementation is provided. Anything from `Vec`
/// that should be exposed must be done so manually.
#[derive(Clone, Deserialize, Serialize)]
pub struct Storage<T> {
    inner: Vec<Row<T>>,

    /// Starting point for the storage of rows
    ///
    /// This value represents the starting line offset within the ring buffer. Doing things this
    /// way allows for scrolling stored lines in a performant way.
    ///
    /// The value of this offset may be larger than the `len` itself, and will wrap around to the
    /// start to form the ring buffer.
    zero: usize,

    /// An **index** separating the visible and scrollback regions
    ///
    /// TODO: Why is this needed in storage, and not just in grid.
    visible_lines: Line,

    /// Total number of lines currently active in the terminal (scrollback + visible)
    ///
    /// Shrinking this length allows reducing the number of lines in the scrollback buffer without
    /// having to truncate the raw `inner` buffer.
    /// As long as `len` is bigger than `inner`, it is also possible to grow the scrollback buffer
    /// without any additional insertions.
    #[serde(default)]
    len: usize,
}

impl<T> fmt::Debug for Storage<T> {
    fn fmt(&self, f: &mut fmt::Formatter<'_>) -> fmt::Result {
        write!(f, "Storage {{ \
                zero: {}, \
                visible_lines: {}, \
                len: {}, \
                inner.len: {}, \
            }}",
            self.zero,
            self.visible_lines,
            self.len,
            self.inner.len())
    }
}

impl<T: PartialEq> ::std::cmp::PartialEq for Storage<T> {
    fn eq(&self, other: &Self) -> bool {
        // Make sure length is equal
        if self.inner.len() != other.inner.len() {
            return false;
        }

        // Check which vec has the bigger zero
        let (ref bigger, ref smaller) =
            if self.zero >= other.zero { (self, other) } else { (other, self) };

        // Calculate the actual zero offset
        let len = self.inner.len();
        let bigger_zero = bigger.zero % len;
        let smaller_zero = smaller.zero % len;

        // Compare the slices in chunks
        // Chunks:
        //   - Bigger zero to the end
        //   - Remaining lines in smaller zero vec
        //   - Beginning of smaller zero vec
        //
        // Example:
        //   Bigger Zero (6):
        //     4  5  6  | 7  8  9  | 0  1  2  3
        //     C2 C2 C2 | C3 C3 C3 | C1 C1 C1 C1
        //   Smaller Zero (3):
        //     7  8  9  | 0  1  2  3  | 4  5  6
        //     C3 C3 C3 | C1 C1 C1 C1 | C2 C2 C2
        bigger.inner[bigger_zero..]
            == smaller.inner[smaller_zero..smaller_zero + (len - bigger_zero)]
            && bigger.inner[..bigger_zero - smaller_zero]
                == smaller.inner[smaller_zero + (len - bigger_zero)..]
            && bigger.inner[bigger_zero - smaller_zero..bigger_zero]
                == smaller.inner[..smaller_zero]
    }
}

impl<T> Storage<T> {
    #[inline]
    pub fn with_capacity(lines: Line, template: Row<T>) -> Storage<T>
    where
        T: Clone,
    {
        // Initialize visible lines, the scrollback buffer is initialized dynamically
        let inner = vec![template; lines.0];

        Storage { inner, zero: 0, visible_lines: lines - 1, len: lines.0 }
    }

    /// Update the size of the scrollback history
    pub fn update_history(&mut self, history_size: usize, template_row: Row<T>)
    where
        T: Clone,
    {
        let current_history = self.len - (self.visible_lines.0 + 1);
        if history_size > current_history {
            self.grow_lines(history_size - current_history, template_row);
        } else if history_size < current_history {
            self.shrink_lines(current_history - history_size);
        }
    }

    /// Increase the number of lines in the buffer
    pub fn grow_visible_lines(&mut self, next: Line, template_row: Row<T>)
    where
        T: Clone,
    {
        // Number of lines the buffer needs to grow
        let growage = (next - (self.visible_lines + 1)).0;
        self.grow_lines(growage, template_row);

        // Update visible lines
        self.visible_lines = next - 1;
    }

    /// Grow the number of lines in the buffer, filling new lines with the template
    fn grow_lines(&mut self, growage: usize, template_row: Row<T>)
    where
        T: Clone,
    {
        // Only grow if there are not enough lines still hidden
        let mut new_growage = 0;
        if growage > (self.inner.len() - self.len) {
            // Lines to grow additionally to invisible lines
            new_growage = growage - (self.inner.len() - self.len);

            // Split off the beginning of the raw inner buffer
            let mut start_buffer = self.inner.split_off(self.zero);

            // Insert new template rows at the end of the raw inner buffer
            let mut new_lines = vec![template_row; new_growage];
            self.inner.append(&mut new_lines);

            // Add the start to the raw inner buffer again
            self.inner.append(&mut start_buffer);
        }

        // Update raw buffer length and zero offset
        self.zero = (self.zero + new_growage) % self.inner.len();
        self.len += growage;
    }

    /// Decrease the number of lines in the buffer
    pub fn shrink_visible_lines(&mut self, next: Line) {
        // Shrink the size without removing any lines
        let shrinkage = (self.visible_lines - (next - 1)).0;
        self.shrink_lines(shrinkage);

        // Update visible lines
        self.visible_lines = next - 1;
    }

    // Shrink the number of lines in the buffer
    pub fn shrink_lines(&mut self, shrinkage: usize) {
        self.len -= shrinkage;

        // Free memory
        if self.inner.len() > self.len() + TRUNCATE_STEP {
            self.truncate();
        }
    }

    /// Truncate the invisible elements from the raw buffer
    pub fn truncate(&mut self) {
        self.inner.rotate_left(self.zero);
        self.inner.truncate(self.len);

        self.zero = 0;
    }

    /// Dynamically grow the storage buffer at runtime
    pub fn initialize(&mut self, num_rows: usize, template_row: Row<T>)
    where
        T: Clone,
    {
        let mut new = vec![template_row; num_rows];

        let mut split = self.inner.split_off(self.zero);
        self.inner.append(&mut new);
        self.inner.append(&mut split);

        self.zero += num_rows;
        self.len += num_rows;
    }

    #[inline]
    pub fn len(&self) -> usize {
        self.len
    }

    #[inline]
    /// Compute actual index in underlying storage given the requested index.
    fn compute_index(&self, requested: usize) -> usize {
        debug_assert!(requested < self.len);
        let zeroed = requested + self.zero;

        // This part is critical for performance,
        // so an if/else is used here instead of a moludo operation
        if zeroed >= self.inner.len() {
            zeroed - self.inner.len()
        } else {
            zeroed
        }
    }

    pub fn swap_lines(&mut self, a: Line, b: Line) {
        let offset = self.inner.len() + self.zero + *self.visible_lines;
        let a = (offset - *a) % self.inner.len();
        let b = (offset - *b) % self.inner.len();
        self.inner.swap(a, b);
    }

    /// Swap implementation for Row<T>.
    ///
    /// Exploits the known size of Row<T> to produce a slightly more efficient
    /// swap than going through slice::swap.
    ///
    /// The default implementation from swap generates 8 movups and 4 movaps
    /// instructions. This implementation achieves the swap in only 8 movups
    /// instructions.
    pub fn swap(&mut self, a: usize, b: usize) {
        assert_eq_size!(Row<T>, [usize; 4]);

        let a = self.compute_index(a);
        let b = self.compute_index(b);

        unsafe {
            // Cast to a qword array to opt out of copy restrictions and avoid
            // drop hazards. Byte array is no good here since for whatever
            // reason LLVM won't optimized it.
            let a_ptr = self.inner.as_mut_ptr().add(a) as *mut usize;
            let b_ptr = self.inner.as_mut_ptr().add(b) as *mut usize;

            // Copy 1 qword at a time
            //
            // The optimizer unrolls this loop and vectorizes it.
            let mut tmp: usize;
            for i in 0..4 {
                tmp = *a_ptr.offset(i);
                *a_ptr.offset(i) = *b_ptr.offset(i);
                *b_ptr.offset(i) = tmp;
            }
        }
    }

    #[inline]
    pub fn rotate(&mut self, count: isize) {
        debug_assert!(count.abs() as usize <= self.inner.len());

        let len = self.inner.len();
        self.zero = (self.zero as isize + count + len as isize) as usize % len;
    }

    // Fast path
    #[inline]
    pub fn rotate_up(&mut self, count: usize) {
        self.zero = (self.zero + count) % self.inner.len();
    }

    pub fn drain(&mut self) -> Drain<'_, Row<T>> {
        self.truncate();
        self.inner.drain(..)
    }

    /// Update the raw storage buffer
    pub fn replace_inner(&mut self, vec: Vec<Row<T>>) {
        self.len = vec.len();
        self.inner = vec;
        self.zero = 0;
    }
}

impl<T> Index<usize> for Storage<T> {
    type Output = Row<T>;

    #[inline]
    fn index(&self, index: usize) -> &Self::Output {
        &self.inner[self.compute_index(index)]
    }
}

impl<T> IndexMut<usize> for Storage<T> {
    #[inline]
    fn index_mut(&mut self, index: usize) -> &mut Self::Output {
        let index = self.compute_index(index); // borrowck
        &mut self.inner[index]
    }
}

impl<T> Index<Line> for Storage<T> {
    type Output = Row<T>;

    #[inline]
    fn index(&self, index: Line) -> &Self::Output {
        let index = self.visible_lines - index;
        &self[*index]
    }
}

impl<T> IndexMut<Line> for Storage<T> {
    #[inline]
    fn index_mut(&mut self, index: Line) -> &mut Self::Output {
        let index = self.visible_lines - index;
        &mut self[*index]
    }
}

#[cfg(test)]
mod test {
    use crate::grid::row::Row;
    use crate::grid::storage::Storage;
    use crate::grid::GridCell;
    use crate::index::{Column, Line};

<<<<<<< HEAD
    impl GridCell for char {
        fn is_empty(&self) -> bool {
            *self == ' ' || *self == '\t'
        }

        fn is_wrap(&self) -> bool {
            false
        }

        fn set_wrap(&mut self, _wrap: bool) {}
    }

=======
    #[test]
    fn with_capacity() {
        let storage = Storage::with_capacity(Line(3),
                                             Row::new(Column(0), &' '));

        assert_eq!(storage.inner.len(), 3);
        assert_eq!(storage.len, 3);
        assert_eq!(storage.zero, 0);
        assert_eq!(storage.visible_lines, Line(2));
    }

    #[test]
    fn indexing() {
        let mut storage = Storage::with_capacity(Line(3),
                                                 Row::new(Column(0), &' '));

        storage[0] = Row::new(Column(1), &'0');
        storage[1] = Row::new(Column(1), &'1');
        storage[2] = Row::new(Column(1), &'2');

        assert_eq!(storage[0], Row::new(Column(1), &'0'));
        assert_eq!(storage[1], Row::new(Column(1), &'1'));
        assert_eq!(storage[2], Row::new(Column(1), &'2'));

        storage.zero += 1;

        assert_eq!(storage[0], Row::new(Column(1), &'1'));
        assert_eq!(storage[1], Row::new(Column(1), &'2'));
        assert_eq!(storage[2], Row::new(Column(1), &'0'));
    }

    #[test]
    #[should_panic]
    fn indexing_above_len() {
        let mut storage = Storage::with_capacity(Line(3),
                                                 Row::new(Column(0), &' '));
        storage.shrink_lines(2);
        &storage[1];
    }

    #[test]
    #[should_panic]
    fn indexing_above_inner_len() {
        let storage = Storage::with_capacity(Line(0),
                                             Row::new(Column(0), &' '));
        &storage[1];
    }

    #[test]
    fn rotate() {
        let mut storage = Storage::with_capacity(Line(3),
                                                 Row::new(Column(0), &' '));
        storage.rotate(2);
        assert_eq!(storage.zero, 2);
        storage.shrink_lines(2);
        assert_eq!(storage.len, 1);
        assert_eq!(storage.inner.len(), 3);
        assert_eq!(storage.zero, 2);
    }

    #[test]
    #[should_panic]
    fn rotate_overflow() {
        let mut storage = Storage::with_capacity(Line(3),
                                                 Row::new(Column(0), &' '));
        storage.rotate(4);
    }


>>>>>>> 798a3a32
    /// Grow the buffer one line at the end of the buffer
    ///
    /// Before:
    ///   0: 0 <- Zero
    ///   1: 1
    ///   2: -
    /// After:
    ///   0: -
    ///   1: 0 <- Zero
    ///   2: 1
    ///   3: -
    #[test]
    fn grow_after_zero() {
        // Setup storage area
        let mut storage = Storage {
            inner: vec![
                Row::new(Column(1), &'0'),
                Row::new(Column(1), &'1'),
                Row::new(Column(1), &'-'),
            ],
            zero: 0,
            visible_lines: Line(2),
            len: 3,
        };

        // Grow buffer
        storage.grow_visible_lines(Line(4), Row::new(Column(1), &'-'));

        // Make sure the result is correct
        let expected = Storage {
            inner: vec![
                Row::new(Column(1), &'-'),
                Row::new(Column(1), &'0'),
                Row::new(Column(1), &'1'),
                Row::new(Column(1), &'-'),
            ],
            zero: 1,
            visible_lines: Line(0),
            len: 4,
        };
        assert_eq!(storage.inner, expected.inner);
        assert_eq!(storage.zero, expected.zero);
        assert_eq!(storage.len, expected.len);
    }

    /// Grow the buffer one line at the start of the buffer
    ///
    /// Before:
    ///   0: -
    ///   1: 0 <- Zero
    ///   2: 1
    /// After:
    ///   0: -
    ///   1: -
    ///   2: 0 <- Zero
    ///   3: 1
    #[test]
    fn grow_before_zero() {
        // Setup storage area
        let mut storage = Storage {
            inner: vec![
                Row::new(Column(1), &'-'),
                Row::new(Column(1), &'0'),
                Row::new(Column(1), &'1'),
            ],
            zero: 1,
            visible_lines: Line(2),
            len: 3,
        };

        // Grow buffer
        storage.grow_visible_lines(Line(4), Row::new(Column(1), &'-'));

        // Make sure the result is correct
        let expected = Storage {
            inner: vec![
                Row::new(Column(1), &'-'),
                Row::new(Column(1), &'-'),
                Row::new(Column(1), &'0'),
                Row::new(Column(1), &'1'),
            ],
            zero: 2,
            visible_lines: Line(0),
            len: 4,
        };
        assert_eq!(storage.inner, expected.inner);
        assert_eq!(storage.zero, expected.zero);
        assert_eq!(storage.len, expected.len);
    }

    /// Shrink the buffer one line at the start of the buffer
    ///
    /// Before:
    ///   0: 2
    ///   1: 0 <- Zero
    ///   2: 1
    /// After:
    ///   0: 2 <- Hidden
    ///   0: 0 <- Zero
    ///   1: 1
    #[test]
    fn shrink_before_zero() {
        // Setup storage area
        let mut storage = Storage {
            inner: vec![
                Row::new(Column(1), &'2'),
                Row::new(Column(1), &'0'),
                Row::new(Column(1), &'1'),
            ],
            zero: 1,
            visible_lines: Line(2),
            len: 3,
        };

        // Shrink buffer
        storage.shrink_visible_lines(Line(2));

        // Make sure the result is correct
        let expected = Storage {
            inner: vec![
                Row::new(Column(1), &'2'),
                Row::new(Column(1), &'0'),
                Row::new(Column(1), &'1'),
            ],
            zero: 1,
            visible_lines: Line(0),
            len: 2,
        };
        assert_eq!(storage.inner, expected.inner);
        assert_eq!(storage.zero, expected.zero);
        assert_eq!(storage.len, expected.len);
    }

    /// Shrink the buffer one line at the end of the buffer
    ///
    /// Before:
    ///   0: 0 <- Zero
    ///   1: 1
    ///   2: 2
    /// After:
    ///   0: 0 <- Zero
    ///   1: 1
    ///   2: 2 <- Hidden
    #[test]
    fn shrink_after_zero() {
        // Setup storage area
        let mut storage = Storage {
            inner: vec![
                Row::new(Column(1), &'0'),
                Row::new(Column(1), &'1'),
                Row::new(Column(1), &'2'),
            ],
            zero: 0,
            visible_lines: Line(2),
            len: 3,
        };

        // Shrink buffer
        storage.shrink_visible_lines(Line(2));

        // Make sure the result is correct
        let expected = Storage {
            inner: vec![
                Row::new(Column(1), &'0'),
                Row::new(Column(1), &'1'),
                Row::new(Column(1), &'2'),
            ],
            zero: 0,
            visible_lines: Line(0),
            len: 2,
        };
        assert_eq!(storage.inner, expected.inner);
        assert_eq!(storage.zero, expected.zero);
        assert_eq!(storage.len, expected.len);
    }

    /// Shrink the buffer at the start and end of the buffer
    ///
    /// Before:
    ///   0: 4
    ///   1: 5
    ///   2: 0 <- Zero
    ///   3: 1
    ///   4: 2
    ///   5: 3
    /// After:
    ///   0: 4 <- Hidden
    ///   1: 5 <- Hidden
    ///   2: 0 <- Zero
    ///   3: 1
    ///   4: 2 <- Hidden
    ///   5: 3 <- Hidden
    #[test]
    fn shrink_before_and_after_zero() {
        // Setup storage area
        let mut storage = Storage {
            inner: vec![
                Row::new(Column(1), &'4'),
                Row::new(Column(1), &'5'),
                Row::new(Column(1), &'0'),
                Row::new(Column(1), &'1'),
                Row::new(Column(1), &'2'),
                Row::new(Column(1), &'3'),
            ],
            zero: 2,
            visible_lines: Line(5),
            len: 6,
        };

        // Shrink buffer
        storage.shrink_visible_lines(Line(2));

        // Make sure the result is correct
        let expected = Storage {
            inner: vec![
                Row::new(Column(1), &'4'),
                Row::new(Column(1), &'5'),
                Row::new(Column(1), &'0'),
                Row::new(Column(1), &'1'),
                Row::new(Column(1), &'2'),
                Row::new(Column(1), &'3'),
            ],
            zero: 2,
            visible_lines: Line(0),
            len: 2,
        };
        assert_eq!(storage.inner, expected.inner);
        assert_eq!(storage.zero, expected.zero);
        assert_eq!(storage.len, expected.len);
    }

    /// Check that when truncating all hidden lines are removed from the raw buffer
    ///
    /// Before:
    ///   0: 4 <- Hidden
    ///   1: 5 <- Hidden
    ///   2: 0 <- Zero
    ///   3: 1
    ///   4: 2 <- Hidden
    ///   5: 3 <- Hidden
    /// After:
    ///   0: 0 <- Zero
    ///   1: 1
    #[test]
    fn truncate_invisible_lines() {
        // Setup storage area
        let mut storage = Storage {
            inner: vec![
                Row::new(Column(1), &'4'),
                Row::new(Column(1), &'5'),
                Row::new(Column(1), &'0'),
                Row::new(Column(1), &'1'),
                Row::new(Column(1), &'2'),
                Row::new(Column(1), &'3'),
            ],
            zero: 2,
            visible_lines: Line(1),
            len: 2,
        };

        // Truncate buffer
        storage.truncate();

        // Make sure the result is correct
        let expected = Storage {
            inner: vec![Row::new(Column(1), &'0'), Row::new(Column(1), &'1')],
            zero: 0,
            visible_lines: Line(1),
            len: 2,
        };
        assert_eq!(storage.visible_lines, expected.visible_lines);
        assert_eq!(storage.inner, expected.inner);
        assert_eq!(storage.zero, expected.zero);
        assert_eq!(storage.len, expected.len);
    }

    /// Truncate buffer only at the beginning
    ///
    /// Before:
    ///   0: 1
    ///   1: 2 <- Hidden
    ///   2: 0 <- Zero
    /// After:
    ///   0: 1
    ///   0: 0 <- Zero
    #[test]
    fn truncate_invisible_lines_beginning() {
        // Setup storage area
        let mut storage = Storage {
            inner: vec![
                Row::new(Column(1), &'1'),
                Row::new(Column(1), &'2'),
                Row::new(Column(1), &'0'),
            ],
            zero: 2,
            visible_lines: Line(1),
            len: 2,
        };

        // Truncate buffer
        storage.truncate();

        // Make sure the result is correct
        let expected = Storage {
            inner: vec![Row::new(Column(1), &'0'), Row::new(Column(1), &'1')],
            zero: 0,
            visible_lines: Line(1),
            len: 2,
        };
        assert_eq!(storage.visible_lines, expected.visible_lines);
        assert_eq!(storage.inner, expected.inner);
        assert_eq!(storage.zero, expected.zero);
        assert_eq!(storage.len, expected.len);
    }

    /// First shrink the buffer and then grow it again
    ///
    /// Before:
    ///   0: 4
    ///   1: 5
    ///   2: 0 <- Zero
    ///   3: 1
    ///   4: 2
    ///   5: 3
    /// After Shrinking:
    ///   0: 4 <- Hidden
    ///   1: 5 <- Hidden
    ///   2: 0 <- Zero
    ///   3: 1
    ///   4: 2
    ///   5: 3 <- Hidden
    /// After Growing:
    ///   0: 4
    ///   1: 5
    ///   2: -
    ///   3: 0 <- Zero
    ///   4: 1
    ///   5: 2
    ///   6: 3
    #[test]
    fn shrink_then_grow() {
        // Setup storage area
        let mut storage = Storage {
            inner: vec![
                Row::new(Column(1), &'4'),
                Row::new(Column(1), &'5'),
                Row::new(Column(1), &'0'),
                Row::new(Column(1), &'1'),
                Row::new(Column(1), &'2'),
                Row::new(Column(1), &'3'),
            ],
            zero: 2,
            visible_lines: Line(0),
            len: 6,
        };

        // Shrink buffer
        storage.shrink_lines(3);

        // Make sure the result after shrinking is correct
        let shrinking_expected = Storage {
            inner: vec![
                Row::new(Column(1), &'4'),
                Row::new(Column(1), &'5'),
                Row::new(Column(1), &'0'),
                Row::new(Column(1), &'1'),
                Row::new(Column(1), &'2'),
                Row::new(Column(1), &'3'),
            ],
            zero: 2,
            visible_lines: Line(0),
            len: 3,
        };
        assert_eq!(storage.inner, shrinking_expected.inner);
        assert_eq!(storage.zero, shrinking_expected.zero);
        assert_eq!(storage.len, shrinking_expected.len);

        // Grow buffer
        storage.grow_lines(4, Row::new(Column(1), &'-'));

        // Make sure the result after shrinking is correct
        let growing_expected = Storage {
            inner: vec![
                Row::new(Column(1), &'4'),
                Row::new(Column(1), &'5'),
                Row::new(Column(1), &'-'),
                Row::new(Column(1), &'0'),
                Row::new(Column(1), &'1'),
                Row::new(Column(1), &'2'),
                Row::new(Column(1), &'3'),
            ],
            zero: 3,
            visible_lines: Line(0),
            len: 7,
        };
        assert_eq!(storage.inner, growing_expected.inner);
        assert_eq!(storage.zero, growing_expected.zero);
        assert_eq!(storage.len, growing_expected.len);
    }

    #[test]
    fn initialize() {
        // Setup storage area
        let mut storage = Storage {
            inner: vec![
                Row::new(Column(1), &'4'),
                Row::new(Column(1), &'5'),
                Row::new(Column(1), &'0'),
                Row::new(Column(1), &'1'),
                Row::new(Column(1), &'2'),
                Row::new(Column(1), &'3'),
            ],
            zero: 2,
            visible_lines: Line(0),
            len: 6,
        };

        // Initialize additional lines
        storage.initialize(3, Row::new(Column(1), &'-'));

        // Make sure the lines are present and at the right location
        let shrinking_expected = Storage {
            inner: vec![
                Row::new(Column(1), &'4'),
                Row::new(Column(1), &'5'),
                Row::new(Column(1), &'-'),
                Row::new(Column(1), &'-'),
                Row::new(Column(1), &'-'),
                Row::new(Column(1), &'0'),
                Row::new(Column(1), &'1'),
                Row::new(Column(1), &'2'),
                Row::new(Column(1), &'3'),
            ],
            zero: 5,
            visible_lines: Line(0),
            len: 9,
        };
        assert_eq!(storage.inner, shrinking_expected.inner);
        assert_eq!(storage.zero, shrinking_expected.zero);
        assert_eq!(storage.len, shrinking_expected.len);
    }
}<|MERGE_RESOLUTION|>--- conflicted
+++ resolved
@@ -341,20 +341,6 @@
     use crate::grid::GridCell;
     use crate::index::{Column, Line};
 
-<<<<<<< HEAD
-    impl GridCell for char {
-        fn is_empty(&self) -> bool {
-            *self == ' ' || *self == '\t'
-        }
-
-        fn is_wrap(&self) -> bool {
-            false
-        }
-
-        fn set_wrap(&mut self, _wrap: bool) {}
-    }
-
-=======
     #[test]
     fn with_capacity() {
         let storage = Storage::with_capacity(Line(3),
@@ -423,8 +409,18 @@
         storage.rotate(4);
     }
 
-
->>>>>>> 798a3a32
+    impl GridCell for char {
+        fn is_empty(&self) -> bool {
+            *self == ' ' || *self == '\t'
+        }
+
+        fn is_wrap(&self) -> bool {
+            false
+        }
+
+        fn set_wrap(&mut self, _wrap: bool) {}
+    }
+
     /// Grow the buffer one line at the end of the buffer
     ///
     /// Before:
