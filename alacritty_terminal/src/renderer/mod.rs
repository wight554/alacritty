--- conflicted
+++ resolved
@@ -22,17 +22,12 @@
 use std::time::Duration;
 
 use fnv::FnvHasher;
-<<<<<<< HEAD
-use font::{self, FontDesc, FontKey, GlyphKey, Rasterize, RasterizedGlyph, Rasterizer};
-use log::{error, info};
-=======
 #[cfg(not(any(target_os = "macos", windows)))]
 use font::HbFtExt;
 use font::{
     self, FontDesc, FontKey, GlyphKey, Rasterize, RasterizedGlyph, Rasterizer, PLACEHOLDER_GLYPH,
 };
-use glutin::dpi::PhysicalSize;
->>>>>>> 853619f3
+use log::{error, info};
 use notify::{watcher, DebouncedEvent, RecursiveMode, Watcher};
 
 use crate::config::{self, Config, Delta, Font, StartupMode};
@@ -41,15 +36,10 @@
 use crate::gl::types::*;
 use crate::index::{Column, Line};
 use crate::renderer::rects::RenderRect;
-<<<<<<< HEAD
-use crate::term::color::Rgb;
 use crate::term::SizeInfo;
-use crate::term::{self, cell, RenderableCell, RenderableCellContent};
-use crate::util;
-=======
 use crate::term::{self, cell, color::Rgb, RenderableCell};
 use crate::text_run::{TextRun, TextRunContent};
->>>>>>> 853619f3
+use crate::util;
 
 pub mod rects;
 
@@ -300,15 +290,6 @@
             font::Style::Description { slant, weight }
         };
         FontDesc::new(desc.family.clone(), style)
-    }
-
-<<<<<<< HEAD
-    pub fn get<'a, L>(&'a mut self, glyph_key: GlyphKey, loader: &mut L) -> &'a Glyph
-=======
-    pub fn font_metrics(&self) -> font::Metrics {
-        self.rasterizer
-            .metrics(self.font_key, self.font_size)
-            .expect("metrics load since font is loaded at glyph cache creation")
     }
 
     // Shaping is only avaiable on linux for now
@@ -373,7 +354,6 @@
     }
 
     pub fn get<L>(&mut self, glyph_key: GlyphKey, loader: &mut L) -> &Glyph
->>>>>>> 853619f3
     where
         L: LoadGlyph,
     {
@@ -410,17 +390,12 @@
         let (regular, bold, italic, bold_italic) =
             Self::compute_font_keys(&font, &mut self.rasterizer)?;
 
-<<<<<<< HEAD
-        self.rasterizer.get_glyph(GlyphKey { font_key: regular, c: 'm', size: font.size })?;
-        let metrics = self.rasterizer.metrics(regular, font.size)?;
-=======
         self.rasterizer.get_glyph(GlyphKey {
             id: PLACEHOLDER_GLYPH,
             font_key: regular,
             size: font.size,
         })?;
-        let metrics = self.rasterizer.metrics(regular, size)?;
->>>>>>> 853619f3
+        let metrics = self.rasterizer.metrics(regular, font.size)?;
 
         info!("Font size changed to {:?} with DPR of {}", font.size, dpr);
 
@@ -445,14 +420,10 @@
             .expect("metrics load since font is loaded at glyph cache creation")
     }
 
-<<<<<<< HEAD
     // Calculate font metrics without access to a glyph cache
     pub fn static_metrics(font: Font, dpr: f64) -> Result<font::Metrics, font::Error> {
-        let mut rasterizer = font::Rasterizer::new(dpr as f32, font.use_thin_strokes())?;
-=======
         let mut rasterizer =
-            font::Rasterizer::new(dpr, config.font.use_thin_strokes(), config.font.ligatures())?;
->>>>>>> 853619f3
+            font::Rasterizer::new(dpr as f32, font.use_thin_strokes(), font.ligatures())?;
         let regular_desc =
             GlyphCache::make_desc(&font.normal(), font::Slant::Normal, font::Weight::Normal);
         let regular = rasterizer.load_font(&regular_desc, font.size)?;
@@ -1099,13 +1070,7 @@
         self.render_text_run(text_run, glyph_cache);
     }
 
-<<<<<<< HEAD
-    #[inline]
     fn add_render_item(&mut self, cell: RenderableCell, glyph: &Glyph) {
-=======
-    fn add_render_item(&mut self, cell: &RenderableCell, glyph: &Glyph) {
->>>>>>> 853619f3
-        // Flush batch if tex changing
         if !self.batch.is_empty() && self.batch.tex != glyph.tex_id {
             self.render_batch();
         }
@@ -1118,50 +1083,25 @@
         }
     }
 
-<<<<<<< HEAD
-    pub fn render_cell(&mut self, cell: RenderableCell, glyph_cache: &mut GlyphCache) {
-        let chars = match cell.inner {
-            RenderableCellContent::Cursor(cursor_key) => {
-                // Raw cell pixel buffers like cursors don't need to go through font lookup
-                let metrics = glyph_cache.metrics;
-                let glyph = glyph_cache.cursor_cache.entry(cursor_key).or_insert_with(|| {
-                    self.load_glyph(&get_cursor_glyph(
-                        cursor_key.style,
-                        metrics,
-                        self.config.font.offset.x,
-                        self.config.font.offset.y,
-                        cursor_key.is_wide,
-                    ))
-                });
-                self.add_render_item(cell, &glyph);
-                return;
-            },
-            RenderableCellContent::Chars(chars) => chars,
-        };
-=======
     fn render_cursor(
         &mut self,
-        start_cell: &RenderableCell,
+        start_cell: RenderableCell,
         cursor_key: CursorKey,
         glyph_cache: &mut GlyphCache,
     ) {
         // Raw cell pixel buffers like cursors don't need to go through font lookup
         let metrics = glyph_cache.metrics;
         let glyph = glyph_cache.cursor_cache.entry(cursor_key).or_insert_with(|| {
-            let offset_x = self.config.font.offset.x;
-            let offset_y = self.config.font.offset.y;
-
             self.load_glyph(&get_cursor_glyph(
                 cursor_key.style,
                 metrics,
-                offset_x,
-                offset_y,
+                self.config.font.offset.x,
+                self.config.font.offset.y,
                 cursor_key.is_wide,
             ))
         });
         self.add_render_item(start_cell, &glyph);
     }
->>>>>>> 853619f3
 
     fn determine_font_key(flags: cell::Flags, glyph_cache: &GlyphCache) -> FontKey {
         // FIXME this is super inefficient.
@@ -1173,21 +1113,10 @@
         }
     }
 
-<<<<<<< HEAD
-        let mut glyph_key = GlyphKey { font_key, size: glyph_cache.font_size, c: chars[0] };
-
-        // Add cell to batch
-        let glyph = glyph_cache.get(glyph_key, self);
-        self.add_render_item(cell, glyph);
-
-        // Render zero-width characters
-        for c in (&chars[1..]).iter().filter(|c| **c != ' ') {
-            glyph_key.c = *c;
-=======
     fn render_zero_widths<'r, I>(
         &mut self,
         zero_width_chars: I,
-        cell: &RenderableCell,
+        cell: RenderableCell,
         font_key: FontKey,
         glyph_cache: &mut GlyphCache,
     ) where
@@ -1196,7 +1125,6 @@
         for c in zero_width_chars {
             let glyph_key = GlyphKey { font_key, size: glyph_cache.font_size, id: (*c).into() };
             let average_advance = glyph_cache.metrics.average_advance as f32;
->>>>>>> 853619f3
             let mut glyph = *glyph_cache.get(glyph_key, self);
 
             // The metrics of zero-width characters are based on rendering
@@ -1213,7 +1141,7 @@
     pub fn render_text_run(&mut self, text_run: TextRun, glyph_cache: &mut GlyphCache) {
         match &text_run.content {
             TextRunContent::Cursor(cursor_key) => {
-                self.render_cursor(&text_run.start_cell(), *cursor_key, glyph_cache)
+                self.render_cursor(text_run.start_cell(), *cursor_key, glyph_cache)
             },
             TextRunContent::CharRun(run, zero_widths) => {
                 // Get font key for cell
@@ -1228,7 +1156,7 @@
                 for ((cell, glyph), zero_width_chars) in
                     text_run.cells().zip(shaped_glyphs).zip(zero_widths.iter())
                 {
-                    self.add_render_item(&cell, &glyph);
+                    self.add_render_item(cell, &glyph);
                     if text_run.flags.contains(cell::Flags::WIDE_CHAR) {
                         // Manually add instance data for WIDE_CHAR_SPACER
                         // Renderer only renders single character width rectangles
@@ -1236,13 +1164,13 @@
                         // fg/bg/strikethrough/etc. for WIDE_CHARs
                         let glyph = hidden_glyph(font_key, glyph_cache, self);
                         self.add_render_item(
-                            &RenderableCell { column: cell.column + 1, ..cell.clone() },
+                            RenderableCell { column: cell.column + 1, ..cell.clone() },
                             &glyph,
                         );
                     }
                     self.render_zero_widths(
                         zero_width_chars.iter().filter(|c| **c != ' '),
-                        &cell,
+                        cell,
                         font_key,
                         glyph_cache,
                     );
