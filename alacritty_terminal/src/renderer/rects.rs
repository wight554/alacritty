// Copyright 2016 Joe Wilm, The Alacritty Project Contributors
//
// Licensed under the Apache License, Version 2.0 (the "License");
// you may not use this file except in compliance with the License.
// You may obtain a copy of the License at
//
//     http://www.apache.org/licenses/LICENSE-2.0
//
// Unless required by applicable law or agreed to in writing, software
// distributed under the License is distributed on an "AS IS" BASIS,
// WITHOUT WARRANTIES OR CONDITIONS OF ANY KIND, either express or implied.
// See the License for the specific language governing permissions and
// limitations under the License.
use std::collections::HashMap;

use font::Metrics;

use crate::index::Point;
use crate::term::cell::Flags;
use crate::term::color::Rgb;
#[cfg(feature = "hb-ft")]
use crate::term::text_run::TextRun;
#[cfg(not(feature = "hb-ft"))]
use crate::term::RenderableCell;
use crate::term::SizeInfo;

#[derive(Debug, Copy, Clone)]
pub struct RenderRect {
    pub x: f32,
    pub y: f32,
    pub width: f32,
    pub height: f32,
    pub color: Rgb,
}

impl RenderRect {
    pub fn new(x: f32, y: f32, width: f32, height: f32, color: Rgb) -> Self {
        RenderRect { x, y, width, height, color }
    }
}

struct RenderLine {
    start: Point,
    end: Point,
    color: Rgb,
}

<<<<<<< HEAD
impl Line {
    #[cfg(not(feature = "hb-ft"))]
    /// Create a line that starts on the left of `cell` and is one cell wide
    fn from_cell(cell: &RenderableCell, flag: Flags, metrics: &Metrics, size: &SizeInfo) -> Line {
        let cell_x = cell.column.0 as f32 * size.cell_width;
=======
impl RenderLine {
    fn into_rect(self, flag: Flags, metrics: &Metrics, size: &SizeInfo) -> RenderRect {
        let start_x = self.start.col.0 as f32 * size.cell_width;
        let end_x = (self.end.col.0 + 1) as f32 * size.cell_width;
        let width = end_x - start_x;
>>>>>>> 677a439e

        let (position, mut height) = match flag {
            Flags::UNDERLINE => (metrics.underline_position, metrics.underline_thickness),
            Flags::STRIKEOUT => (metrics.strikeout_position, metrics.strikeout_thickness),
            _ => unimplemented!("Invalid flag for cell line drawing specified"),
        };

        // Make sure lines are always visible
        height = height.max(1.);

        let line_bottom = (self.start.line.0 as f32 + 1.) * size.cell_height;
        let baseline = line_bottom + metrics.descent;

        let mut y = baseline - position - height / 2.;
        let max_y = line_bottom - height;
        if y > max_y {
            y = max_y;
        }

<<<<<<< HEAD
        let rect = Rect::new(cell_x + size.padding_x, y + size.padding_y, size.cell_width, height);

        Self { start: cell.into(), color: cell.fg, rect }
    }

    #[cfg(not(feature = "hb-ft"))]
    fn update_end(&mut self, end: Point, size: &SizeInfo) {
        self.rect.width = (end.col + 1 - self.start.col).0 as f32 * size.cell_width;
=======
        RenderRect::new(start_x + size.padding_x, y + size.padding_y, width, height, self.color)
>>>>>>> 677a439e
    }

    #[cfg(feature = "hb-ft")]
    /// Create a line that starts on the left of `text_run` and is `text_run.len()` wide
    fn from_text_run(text_run: &TextRun, flag: Flags, metrics: &Metrics, size: &SizeInfo) -> Self {
        // This is basically a 1:1 copy of from_cell but with semantics of TextRun
        let run_x = text_run.start_col().0 as f32 * size.cell_width;

        let (position, mut height) = match flag {
            Flags::UNDERLINE => (metrics.underline_position, metrics.underline_thickness),
            Flags::STRIKEOUT => (metrics.strikeout_position, metrics.strikeout_thickness),
            _ => unimplemented!("Invalid flag for text run line drawing specified"),
        };

        // Make sure lines are always visible
        height = height.max(1.);

        let run_bottom = (text_run.line.0 as f32 + 1.) * size.cell_height;
        let baseline = run_bottom + metrics.descent;

        let mut y = baseline - position - height / 2.;
        let max_y = run_bottom - height;
        if y > max_y {
            y = max_y;
        }

        let rect = Rect::new(run_x + size.padding_x, y + size.padding_y, (text_run.len() + 1) as f32 * size.cell_width, height);

        Self { start: text_run.start_point(), color: text_run.fg, rect }
    }
}

/// Lines for underline and strikeout.
#[derive(Default)]
pub struct RenderLines {
    inner: HashMap<Flags, Vec<RenderLine>>,
}

impl RenderLines {
    pub fn new() -> Self {
        Self::default()
    }

    pub fn into_rects(self, metrics: &Metrics, size: &SizeInfo) -> Vec<RenderRect> {
        self.inner
            .into_iter()
            .map(|(flag, lines)| -> Vec<RenderRect> {
                lines.into_iter().map(|line| line.into_rect(flag, &metrics, &size)).collect()
            })
            .flatten()
            .collect()
    }

    #[cfg(feature = "hb-ft")]
    /// Update the stored lines with the next text_run info.
    pub fn update_lines_text_run(
        &mut self,
        text_run: &TextRun,
        size: &SizeInfo,
        metrics: &Metrics,
    ) {
        for flag in &[Flags::UNDERLINE, Flags::STRIKEOUT] {
            if !text_run.flags.contains(*flag) {
                continue;
            }

            let new_line = Line::from_text_run(text_run, *flag, metrics, size);
            self.inner.entry(*flag).or_insert_with(|| vec![]).push(new_line);
        }
    }

    /// Update the stored lines with the next cell info.
    #[cfg(not(feature = "hb-ft"))]

    pub fn update(&mut self, cell: &RenderableCell) {
        for flag in &[Flags::UNDERLINE, Flags::STRIKEOUT] {
            if !cell.flags.contains(*flag) {
                continue;
            }

            // Check if there's an active line
            if let Some(line) = self.inner.get_mut(flag).and_then(|lines| lines.last_mut()) {
                if cell.line == line.start.line
                    && cell.fg == line.color
                    && cell.column == line.end.col + 1
                {
                    // Update the length of the line
                    line.end = cell.into();
                    continue;
                }
            }

            // Start new line if there currently is none
            let line = RenderLine { start: cell.into(), end: cell.into(), color: cell.fg };
            match self.inner.get_mut(flag) {
                Some(lines) => lines.push(line),
                None => {
                    self.inner.insert(*flag, vec![line]);
                },
            }
        }
    }
}<|MERGE_RESOLUTION|>--- conflicted
+++ resolved
@@ -45,19 +45,11 @@
     color: Rgb,
 }
 
-<<<<<<< HEAD
-impl Line {
-    #[cfg(not(feature = "hb-ft"))]
-    /// Create a line that starts on the left of `cell` and is one cell wide
-    fn from_cell(cell: &RenderableCell, flag: Flags, metrics: &Metrics, size: &SizeInfo) -> Line {
-        let cell_x = cell.column.0 as f32 * size.cell_width;
-=======
 impl RenderLine {
     fn into_rect(self, flag: Flags, metrics: &Metrics, size: &SizeInfo) -> RenderRect {
         let start_x = self.start.col.0 as f32 * size.cell_width;
         let end_x = (self.end.col.0 + 1) as f32 * size.cell_width;
         let width = end_x - start_x;
->>>>>>> 677a439e
 
         let (position, mut height) = match flag {
             Flags::UNDERLINE => (metrics.underline_position, metrics.underline_thickness),
@@ -77,48 +69,37 @@
             y = max_y;
         }
 
-<<<<<<< HEAD
-        let rect = Rect::new(cell_x + size.padding_x, y + size.padding_y, size.cell_width, height);
-
-        Self { start: cell.into(), color: cell.fg, rect }
+        RenderRect::new(start_x + size.padding_x, y + size.padding_y, width, height, self.color)
     }
 
-    #[cfg(not(feature = "hb-ft"))]
-    fn update_end(&mut self, end: Point, size: &SizeInfo) {
-        self.rect.width = (end.col + 1 - self.start.col).0 as f32 * size.cell_width;
-=======
-        RenderRect::new(start_x + size.padding_x, y + size.padding_y, width, height, self.color)
->>>>>>> 677a439e
-    }
+    //#[cfg(feature = "hb-ft")]
+    ///// Create a line that starts on the left of `text_run` and is `text_run.len()` wide
+    //fn from_text_run(text_run: &TextRun, flag: Flags, metrics: &Metrics, size: &SizeInfo) -> Self {
+    //    // This is basically a 1:1 copy of from_cell but with semantics of TextRun
+    //    let run_x = text_run.start_col().0 as f32 * size.cell_width;
 
-    #[cfg(feature = "hb-ft")]
-    /// Create a line that starts on the left of `text_run` and is `text_run.len()` wide
-    fn from_text_run(text_run: &TextRun, flag: Flags, metrics: &Metrics, size: &SizeInfo) -> Self {
-        // This is basically a 1:1 copy of from_cell but with semantics of TextRun
-        let run_x = text_run.start_col().0 as f32 * size.cell_width;
+    //    let (position, mut height) = match flag {
+    //        Flags::UNDERLINE => (metrics.underline_position, metrics.underline_thickness),
+    //        Flags::STRIKEOUT => (metrics.strikeout_position, metrics.strikeout_thickness),
+    //        _ => unimplemented!("Invalid flag for text run line drawing specified"),
+    //    };
 
-        let (position, mut height) = match flag {
-            Flags::UNDERLINE => (metrics.underline_position, metrics.underline_thickness),
-            Flags::STRIKEOUT => (metrics.strikeout_position, metrics.strikeout_thickness),
-            _ => unimplemented!("Invalid flag for text run line drawing specified"),
-        };
+    //    // Make sure lines are always visible
+    //    height = height.max(1.);
 
-        // Make sure lines are always visible
-        height = height.max(1.);
+    //    let run_bottom = (text_run.line.0 as f32 + 1.) * size.cell_height;
+    //    let baseline = run_bottom + metrics.descent;
 
-        let run_bottom = (text_run.line.0 as f32 + 1.) * size.cell_height;
-        let baseline = run_bottom + metrics.descent;
+    //    let mut y = baseline - position - height / 2.;
+    //    let max_y = run_bottom - height;
+    //    if y > max_y {
+    //        y = max_y;
+    //    }
 
-        let mut y = baseline - position - height / 2.;
-        let max_y = run_bottom - height;
-        if y > max_y {
-            y = max_y;
-        }
+    //    let rect = Rect::new(run_x + size.padding_x, y + size.padding_y, (text_run.len() + 1) as f32 * size.cell_width, height);
 
-        let rect = Rect::new(run_x + size.padding_x, y + size.padding_y, (text_run.len() + 1) as f32 * size.cell_width, height);
-
-        Self { start: text_run.start_point(), color: text_run.fg, rect }
-    }
+    //    Self { start: text_run.start_point(), color: text_run.fg, rect }
+    //}
 }
 
 /// Lines for underline and strikeout.
@@ -144,7 +125,7 @@
 
     #[cfg(feature = "hb-ft")]
     /// Update the stored lines with the next text_run info.
-    pub fn update_lines_text_run(
+    pub fn update(
         &mut self,
         text_run: &TextRun,
         size: &SizeInfo,
@@ -155,14 +136,13 @@
                 continue;
             }
 
-            let new_line = Line::from_text_run(text_run, *flag, metrics, size);
+            let new_line = RenderLine { start: text_run.start_point(), end: text_run.last_point(), color: text_run.fg };
             self.inner.entry(*flag).or_insert_with(|| vec![]).push(new_line);
         }
     }
 
+    #[cfg(not(feature = "hb-ft"))]
     /// Update the stored lines with the next cell info.
-    #[cfg(not(feature = "hb-ft"))]
-
     pub fn update(&mut self, cell: &RenderableCell) {
         for flag in &[Flags::UNDERLINE, Flags::STRIKEOUT] {
             if !cell.flags.contains(*flag) {
