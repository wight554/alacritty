--- conflicted
+++ resolved
@@ -48,57 +48,7 @@
 
         let mut y = baseline - position - height / 2.;
         let max_y = line_bottom - height;
-<<<<<<< HEAD
-        if y > max_y {
-            y = max_y;
-        }
-
-        RenderRect::new(start_x + size.padding_x, y + size.padding_y, width, height, self.color)
-    }
-}
-
-/// Lines for underline and strikeout.
-#[derive(Default)]
-pub struct RenderLines {
-    inner: HashMap<Flags, Vec<RenderLine>>,
-}
-
-impl RenderLines {
-    pub fn new() -> Self {
-        Self::default()
-    }
-
-    pub fn into_rects(self, metrics: &Metrics, size: &SizeInfo) -> Vec<RenderRect> {
-        self.inner
-            .into_iter()
-            .map(|(flag, lines)| -> Vec<RenderRect> {
-                lines.into_iter().map(|line| line.into_rect(flag, &metrics, &size)).collect()
-            })
-            .flatten()
-            .collect()
-    }
-
-    /// Update the stored lines with the next cell info.
-    pub fn update(&mut self, cell: RenderableCell) {
-        for flag in &[Flags::UNDERLINE, Flags::STRIKEOUT] {
-            if !cell.flags.contains(*flag) {
-                continue;
-            }
-
-            // Check if there's an active line
-            if let Some(line) = self.inner.get_mut(flag).and_then(|lines| lines.last_mut()) {
-                if cell.line == line.start.line
-                    && cell.fg == line.color
-                    && cell.column == line.end.col + 1
-                {
-                    // Update the length of the line
-                    line.end = cell.into();
-                    continue;
-                }
-            }
-=======
         y = y.min(max_y);
->>>>>>> 0113097c
 
         RenderRect::new(start_x + size.padding_x, y + size.padding_y, width, height, text_run.fg)
     }
