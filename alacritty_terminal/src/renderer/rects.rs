--- conflicted
+++ resolved
@@ -91,13 +91,8 @@
             .collect()
     }
 
-<<<<<<< HEAD
-    /// Update the stored lines with the next cell info.
-    pub fn update(&mut self, cell: RenderableCell) {
-=======
     /// Update the stored lines with the next text_run info.
     pub fn update(&mut self, text_run: &TextRun) {
->>>>>>> 14b1b6cf
         for flag in &[Flags::UNDERLINE, Flags::STRIKEOUT] {
             if !text_run.flags.contains(*flag) {
                 continue;
