// Copyright 2016 Joe Wilm, The Alacritty Project Contributors
//
// Licensed under the Apache License, Version 2.0 (the "License");
// you may not use this file except in compliance with the License.
// You may obtain a copy of the License at
//
//     http://www.apache.org/licenses/LICENSE-2.0
//
// Unless required by applicable law or agreed to in writing, software
// distributed under the License is distributed on an "AS IS" BASIS,
// WITHOUT WARRANTIES OR CONDITIONS OF ANY KIND, either express or implied.
// See the License for the specific language governing permissions and
// limitations under the License.

use font::Metrics;

use crate::term::cell::Flags;
use crate::term::color::Rgb;
use crate::term::SizeInfo;
use crate::text_run::TextRun;

#[derive(Debug, Copy, Clone)]
pub struct RenderRect {
    pub x: f32,
    pub y: f32,
    pub width: f32,
    pub height: f32,
    pub color: Rgb,
}

impl RenderRect {
    pub fn new(x: f32, y: f32, width: f32, height: f32, color: Rgb) -> Self {
        RenderRect { x, y, width, height, color }
    }

    /// Construct an iterator from a text run for flags Flags::UNDERLINE and Flags::STRIKETHROUGH,
    /// iterator returns a RenderRect for each flag text_run contains.
    pub fn iter_from_text_run<'a>(
        text_run: &'a TextRun,
        metrics: &'a Metrics,
        size: &'a SizeInfo,
    ) -> impl Iterator<Item = Self> + 'a {
        let start_point = text_run.start_point();
        let start_x = start_point.col.0 as f32 * size.cell_width;
        let end_x = text_run.end_point().col.0 as f32 * size.cell_width;
        let width = end_x - start_x;

        let line_bottom = (start_point.line.0 as f32 + 1.) * size.cell_height;
        let baseline = line_bottom + metrics.descent;
<<<<<<< HEAD

        let mut y = baseline - position - height / 2.;
        let max_y = line_bottom - height;
        if y > max_y {
            y = max_y;
        }

        RenderRect::new(start_x + size.padding_x, y + size.padding_y, width, height, self.color)
    }
}

/// Lines for underline and strikeout.
#[derive(Default)]
pub struct RenderLines {
    inner: HashMap<Flags, Vec<RenderLine>>,
}

impl RenderLines {
    pub fn new() -> Self {
        Self::default()
    }

    pub fn into_rects(self, metrics: &Metrics, size: &SizeInfo) -> Vec<RenderRect> {
        self.inner
            .into_iter()
            .map(|(flag, lines)| -> Vec<RenderRect> {
                lines.into_iter().map(|line| line.into_rect(flag, &metrics, &size)).collect()
            })
            .flatten()
            .collect()
    }

    /// Update the stored lines with the next cell info.
    pub fn update(&mut self, cell: RenderableCell) {
        for flag in &[Flags::UNDERLINE, Flags::STRIKEOUT] {
            if !cell.flags.contains(*flag) {
                continue;
            }

            // Check if there's an active line
            if let Some(line) = self.inner.get_mut(flag).and_then(|lines| lines.last_mut()) {
                if cell.line == line.start.line
                    && cell.fg == line.color
                    && cell.column == line.end.col + 1
                {
                    // Update the length of the line
                    line.end = cell.into();
                    continue;
                }
            }

            // Start new line if there currently is none
            let line = RenderLine { start: cell.into(), end: cell.into(), color: cell.fg };
            match self.inner.get_mut(flag) {
                Some(lines) => lines.push(line),
                None => {
                    self.inner.insert(*flag, vec![line]);
                },
            }
        }
=======
        let flags = text_run.flags;

        [Flags::UNDERLINE, Flags::STRIKEOUT].iter().filter(move |flag| flags.contains(**flag)).map(
            move |flag| {
                let (position, mut height) = match *flag {
                    Flags::UNDERLINE => (metrics.underline_position, metrics.underline_thickness),
                    Flags::STRIKEOUT => (metrics.strikeout_position, metrics.strikeout_thickness),
                    _ => unimplemented!("Invalid flag for cell line drawing specified"),
                };

                // Make sure lines are always visible
                height = height.max(1.);

                let mut y = baseline - position - height / 2.;
                let max_y = line_bottom - height;
                y = y.min(max_y);

                RenderRect::new(
                    start_x + size.padding_x,
                    y + size.padding_y,
                    width,
                    height,
                    text_run.fg,
                )
            },
        )
>>>>>>> 226e2d06
    }
}<|MERGE_RESOLUTION|>--- conflicted
+++ resolved
@@ -47,68 +47,6 @@
 
         let line_bottom = (start_point.line.0 as f32 + 1.) * size.cell_height;
         let baseline = line_bottom + metrics.descent;
-<<<<<<< HEAD
-
-        let mut y = baseline - position - height / 2.;
-        let max_y = line_bottom - height;
-        if y > max_y {
-            y = max_y;
-        }
-
-        RenderRect::new(start_x + size.padding_x, y + size.padding_y, width, height, self.color)
-    }
-}
-
-/// Lines for underline and strikeout.
-#[derive(Default)]
-pub struct RenderLines {
-    inner: HashMap<Flags, Vec<RenderLine>>,
-}
-
-impl RenderLines {
-    pub fn new() -> Self {
-        Self::default()
-    }
-
-    pub fn into_rects(self, metrics: &Metrics, size: &SizeInfo) -> Vec<RenderRect> {
-        self.inner
-            .into_iter()
-            .map(|(flag, lines)| -> Vec<RenderRect> {
-                lines.into_iter().map(|line| line.into_rect(flag, &metrics, &size)).collect()
-            })
-            .flatten()
-            .collect()
-    }
-
-    /// Update the stored lines with the next cell info.
-    pub fn update(&mut self, cell: RenderableCell) {
-        for flag in &[Flags::UNDERLINE, Flags::STRIKEOUT] {
-            if !cell.flags.contains(*flag) {
-                continue;
-            }
-
-            // Check if there's an active line
-            if let Some(line) = self.inner.get_mut(flag).and_then(|lines| lines.last_mut()) {
-                if cell.line == line.start.line
-                    && cell.fg == line.color
-                    && cell.column == line.end.col + 1
-                {
-                    // Update the length of the line
-                    line.end = cell.into();
-                    continue;
-                }
-            }
-
-            // Start new line if there currently is none
-            let line = RenderLine { start: cell.into(), end: cell.into(), color: cell.fg };
-            match self.inner.get_mut(flag) {
-                Some(lines) => lines.push(line),
-                None => {
-                    self.inner.insert(*flag, vec![line]);
-                },
-            }
-        }
-=======
         let flags = text_run.flags;
 
         [Flags::UNDERLINE, Flags::STRIKEOUT].iter().filter(move |flag| flags.contains(**flag)).map(
@@ -135,6 +73,5 @@
                 )
             },
         )
->>>>>>> 226e2d06
     }
 }